from datetime import datetime, timedelta
from typing import Any, List
from uuid import UUID

import requests
from fastapi import APIRouter, Depends, HTTPException, status
from sqlalchemy import desc
from sqlalchemy.ext.asyncio import AsyncSession
from sqlalchemy.future import select

from app.core.config import settings
from app.core.security import get_current_manager_user
from app.db.session import get_db
from app.models.booking import Booking
from app.models.movie import Movie
from app.models.room import Room
from app.models.showing import Showing
from app.models.user import User

router = APIRouter(prefix="/admin", tags=["admin"])


@router.get("/", response_model=dict)
async def admin_dashboard(
    current_user: User = Depends(get_current_manager_user),
) -> Any:
    """
    Admin dashboard overview
    """
    return {"message": "Admin dashboard", "admin_name": current_user.name}


@router.get("/users", response_model=List[dict])
async def get_all_users(
    db: AsyncSession = Depends(get_db),
    current_user: User = Depends(get_current_manager_user),
    skip: int = 0,
    limit: int = 100,
) -> Any:
    """
    Get all users (admin only)
    """
    query = select(User).offset(skip).limit(limit)
    result = await db.execute(query)
    users = result.scalars().all()

    return [
        {
            "id": str(user.id),
            "email": user.email,
            "name": user.name,
            "role": user.role,
            "is_active": user.is_active,
        }
        for user in users
    ]


@router.get("/bookings", response_model=List[dict])
async def get_all_bookings(
    db: AsyncSession = Depends(get_db),
    current_user: User = Depends(get_current_manager_user),
    skip: int = 0,
    limit: int = 100,
) -> Any:
    """
    Get all bookings (admin only)
    """
    query = select(Booking).offset(skip).limit(limit)
    result = await db.execute(query)
    bookings = result.scalars().all()

    return [
        {
            "id": str(booking.id),
            "user_id": str(booking.user_id),
            "showing_id": str(booking.showing_id),
            "booking_number": booking.booking_number,
            "status": booking.status,
            "total_price": booking.total_price,
            "created_at": booking.created_at,
        }
        for booking in bookings
    ]


@router.get("/showings", response_model=List[dict])
async def get_all_showings(
    db: AsyncSession = Depends(get_db),
    current_user: User = Depends(get_current_manager_user),
    skip: int = 0,
    limit: int = 100,
) -> Any:
    """
    Get all showings (admin only)
    """
    query = select(Showing).offset(skip).limit(limit)
    result = await db.execute(query)
    showings = result.scalars().all()

    return [
        {
            "id": str(showing.id),
            "movie_id": str(showing.movie_id),
            "room_id": str(showing.room_id),
            "start_time": showing.start_time,
            "end_time": showing.end_time,
            "price": showing.price,
            "status": showing.status,
        }
        for showing in showings
    ]


@router.post("/room", response_model=dict)
async def create_room(
    room_data: dict,
    db: AsyncSession = Depends(get_db),
    current_user: User = Depends(get_current_manager_user),
) -> Any:
    """
    Create a new room in the cinema (admin only)
    """
    # Placeholder implementation - would need proper implementation
    return {"message": "Room created successfully"}


@router.post("/showing", response_model=dict)
async def create_showing(
    showing_data: dict,
    db: AsyncSession = Depends(get_db),
    current_user: User = Depends(get_current_manager_user),
) -> Any:
    """
    Create a new showing (admin only)
    """
    # Placeholder implementation - would need proper implementation
    return {"message": "Showing created successfully"}


@router.get("/dashboard/recent-bookings", response_model=List[dict])
async def get_recent_bookings(
    db: AsyncSession = Depends(get_db),
    current_user: User = Depends(get_current_manager_user),
    limit: int = 10,
) -> Any:
    """
    Get recent bookings for the admin dashboard
    """
    query = select(Booking).order_by(desc(Booking.created_at)).limit(limit)
    result = await db.execute(query)
    bookings = result.scalars().all()

    # Join with related data for more complete information
    booking_data = []
    for booking in bookings:
        # Get showing information
        showing_query = select(Showing).where(Showing.id == booking.showing_id)
        showing_result = await db.execute(showing_query)
        showing = showing_result.scalar_one_or_none()

        # Get user information
        user_query = select(User).where(User.id == booking.user_id)
        user_result = await db.execute(user_query)
        user = user_result.scalar_one_or_none()

        # Get movie information if showing exists
        movie_data = None
        if showing:
            movie_query = select(Movie).where(Movie.id == showing.movie_id)
            movie_result = await db.execute(movie_query)
            movie = movie_result.scalar_one_or_none()
            if movie:
                movie_data = {"id": str(movie.id), "title": movie.title}

        booking_data.append(
            {
                "id": str(booking.id),
                "booking_number": booking.booking_number,
                "user": (
                    {"id": str(user.id), "name": user.name, "email": user.email} if user else None
                ),
                "showing": (
                    {
                        "id": str(showing.id),
                        "start_time": showing.start_time,
                        "movie": movie_data,
                    }
                    if showing
                    else None
                ),
                "status": booking.status,
                "total_price": booking.total_price,
                "created_at": booking.created_at,
            }
        )

    return booking_data


@router.get("/dashboard/stats", response_model=dict)
async def get_dashboard_stats(
    db: AsyncSession = Depends(get_db),
    current_user: User = Depends(get_current_manager_user),
) -> Any:
    """
    Get statistics for the admin dashboard
    """
    # Get total users count
    users_query = select(User)
    users_result = await db.execute(users_query)
    total_users = len(users_result.scalars().all())

    # Get total bookings count
    bookings_query = select(Booking)
    bookings_result = await db.execute(bookings_query)
    bookings = bookings_result.scalars().all()
    total_bookings = len(bookings)

    # Calculate total revenue
    total_revenue = sum(booking.total_price for booking in bookings if booking.total_price)

    # Get total movies count
    movies_query = select(Movie)
    movies_result = await db.execute(movies_query)
    total_movies = len(movies_result.scalars().all())

    # Get total showings count
    showings_query = select(Showing)
    showings_result = await db.execute(showings_query)
    total_showings = len(showings_result.scalars().all())

    # Get upcoming showings (future showings)
    from datetime import datetime

    now = datetime.now()
    upcoming_showings_query = select(Showing).where(Showing.start_time > now)
    upcoming_showings_result = await db.execute(upcoming_showings_query)
    total_upcoming_showings = len(upcoming_showings_result.scalars().all())

    # Get total rooms count
    rooms_query = select(Room)
    rooms_result = await db.execute(rooms_query)
    total_rooms = len(rooms_result.scalars().all())

    week_ago = now - timedelta(days=7)
    recent_bookings_query = select(Booking).where(Booking.created_at > week_ago)
    recent_bookings_result = await db.execute(recent_bookings_query)
    recent_bookings_count = len(recent_bookings_result.scalars().all())

    # Calculate revenue from last 7 days
    recent_revenue = sum(
        booking.total_price
        for booking in recent_bookings_result.scalars().all()
        if booking.total_price
    )

    return {
        "total_users": total_users,
        "total_bookings": total_bookings,
        "total_revenue": float(total_revenue),
        "total_movies": total_movies,
        "total_showings": total_showings,
        "upcoming_showings": total_upcoming_showings,
        "total_rooms": total_rooms,
        "recent_bookings": recent_bookings_count,
        "recent_revenue": float(recent_revenue),
        "last_updated": now.isoformat(),
    }

<<<<<<< HEAD

@router.get("/movies", response_model=List[dict])
async def get_admin_movies(
    db: AsyncSession = Depends(get_db),
    current_user: User = Depends(get_current_manager_user),
    q: str = "",
    skip: int = 0,
    limit: int = 100,
) -> Any:
    """
    Get all movies with optional filtering (admin only)
    """
    query = select(Movie)

    # Apply search filter if query parameter is provided
    if q:
        # Case-insensitive search on title or overview
        query = query.filter((Movie.title.ilike(f"%{q}%")) | (Movie.overview.ilike(f"%{q}%")))

    # Apply pagination
    query = query.offset(skip).limit(limit)

    # Execute query
    result = await db.execute(query)
    movies = result.scalars().all()

    return [
        {
            "id": str(movie.id),
            "tmdb_id": movie.tmdb_id,
            "title": movie.title,
            "overview": movie.overview,
            "poster_path": movie.poster_path,
            "backdrop_path": movie.backdrop_path,
            "release_date": (movie.release_date.isoformat() if movie.release_date else None),
            "runtime": movie.runtime,
            "status": movie.status,
            "vote_average": movie.vote_average,
            "genres": movie.genres or [],
            "director": movie.director or "",
            "cast": movie.cast or [],
            "trailer_url": movie.trailer_url,
            "created_at": movie.created_at.isoformat() if movie.created_at else None,
            "updated_at": movie.updated_at.isoformat() if movie.updated_at else None,
        }
        for movie in movies
    ]


=======
>>>>>>> 3b1d444d
@router.delete("/movies/{movie_id}", response_model=dict)
async def delete_movie(
    movie_id: UUID,
    db: AsyncSession = Depends(get_db),
    current_user: User = Depends(get_current_manager_user),
) -> Any:
    """
    Delete a movie (admin only)
    """
    # Check if movie exists
    movie_query = select(Movie).where(Movie.id == movie_id)
    result = await db.execute(movie_query)
    movie = result.scalar_one_or_none()

    if not movie:
        raise HTTPException(status_code=status.HTTP_404_NOT_FOUND, detail="Movie not found")

    # Check if movie is used in any showings
    showing_query = select(Showing).where(Showing.movie_id == movie_id)
    showing_result = await db.execute(showing_query)
    showings = showing_result.scalars().all()

    if showings:
        # Option 1: Prevent deletion if movie has showings
        raise HTTPException(
            status_code=status.HTTP_400_BAD_REQUEST,
            detail="Cannot delete movie that has showings scheduled",
        )
    # Delete the movie
    await db.delete(movie)
    await db.commit()

    return {"message": "Movie deleted successfully"}


<<<<<<< HEAD
@router.get("/tmdb/search", response_model=dict)
async def search_tmdb_movies(
    query: str,
    db: AsyncSession = Depends(get_db),
    current_user: User = Depends(get_current_manager_user),
) -> Any:
    """
    Search for movies in The Movie Database (TMDB) API.

    This endpoint allows managers to search for movies in the TMDB API by title or keywords.
    Results can then be imported into the local database for creating showings.
    Only users with manager role can perform TMDB searches.

    Args:
        query: Search term for finding movies
        db: Database session dependency
        current_user: The authenticated manager user (injected by the dependency)

    Returns:
        dict: TMDB API response containing search results

    Raises:
        HTTPException: If the TMDB API request fails or authentication fails
    """
    try:
        # TMDB API endpoint
        url = "https://api.themoviedb.org/3/search/movie"

        # Parameters
        params = {
            "api_key": settings.TMDB_API_KEY,
            "query": query,
            "language": "en-US",
            "page": 1,
            "include_adult": "false",
        }

        # Make request to TMDB
        response = requests.get(url, params=params)
        response.raise_for_status()  # Raise exception for non-200 status codes

        return response.json()
    except Exception as e:
        raise HTTPException(
            status_code=status.HTTP_500_INTERNAL_SERVER_ERROR,
            detail=f"Error searching TMDB: {str(e)}",
        )


=======
>>>>>>> 3b1d444d
@router.post("/tmdb/import/{tmdb_id}", response_model=dict)
async def import_movie_from_tmdb(
    tmdb_id: int,
    db: AsyncSession = Depends(get_db),
    current_user: User = Depends(get_current_manager_user),
) -> Any:
    """
    Import a movie from TMDB API by its ID
    """
    try:
        from datetime import datetime

        import requests

        from app.core.config import settings

        # Check if movie already exists with this TMDB ID
        query = select(Movie).where(Movie.tmdb_id == tmdb_id)
        result = await db.execute(query)
        existing_movie = result.scalar_one_or_none()

        if existing_movie:
            return {
                "message": "Movie already exists in database",
                "movie_id": str(existing_movie.id),
            }

        # TMDB API endpoint for movie details
        url = f"https://api.themoviedb.org/3/movie/{tmdb_id}"

        # Parameters
        params = {
            "api_key": settings.TMDB_API_KEY,
            "language": "en-US",
            "append_to_response": "credits,videos",
        }

        # Make request to TMDB
        response = requests.get(url, params=params)
        response.raise_for_status()  # Raise exception for non-200 status codes

        movie_data = response.json()

        # Extract director
        director = ""
        if "credits" in movie_data and "crew" in movie_data["credits"]:
            directors = [
                crew for crew in movie_data["credits"]["crew"] if crew["job"] == "Director"
            ]
            if directors:
                director = directors[0]["name"]

        # Extract cast
        cast = []
        if "credits" in movie_data and "cast" in movie_data["credits"]:
            cast = [
                actor["name"] for actor in movie_data["credits"]["cast"][:10]
            ]  # Get top 10 cast members

        # Extract trailer
        trailer_url = None
        if "videos" in movie_data and "results" in movie_data["videos"]:
            trailers = [
                video
                for video in movie_data["videos"]["results"]
                if video["type"] == "Trailer" and video["site"] == "YouTube"
            ]
            if trailers:
                trailer_url = f"https://www.youtube.com/watch?v={trailers[0]['key']}"

        # Extract genres
        genres = []
        if "genres" in movie_data:
            genres = [genre["name"] for genre in movie_data["genres"]]

        # Parse release date
        release_date = None
        if movie_data.get("release_date"):
            try:
                release_date = datetime.strptime(movie_data["release_date"], "%Y-%m-%d").date()
            except Exception:
                pass

        # Create new movie object
        new_movie = Movie(
            tmdb_id=tmdb_id,
            title=movie_data["title"],
            overview=movie_data["overview"],
            poster_path=movie_data.get("poster_path"),
            backdrop_path=movie_data.get("backdrop_path"),
            release_date=release_date,
            runtime=movie_data.get("runtime", 0),
            status=movie_data.get("status", "Released"),
            vote_average=movie_data.get("vote_average", 0.0),
            genres=genres,
            director=director,
            cast=cast,
            trailer_url=trailer_url,
        )

        db.add(new_movie)
        await db.commit()
        await db.refresh(new_movie)

        return {"message": "Movie imported successfully", "movie_id": str(new_movie.id)}

    except Exception as e:
        # Rollback in case of error
        await db.rollback()
        raise HTTPException(
            status_code=status.HTTP_500_INTERNAL_SERVER_ERROR,
            detail=f"Error importing movie from TMDB: {str(e)}",
        )


@router.get("/settings", response_model=dict)
async def get_admin_settings(
    db: AsyncSession = Depends(get_db),
    current_user: User = Depends(get_current_manager_user),
) -> Any:
    """
    Retrieve all system settings for the admin dashboard.

    This endpoint returns the configuration settings for the cinema application,
    including general settings, booking rules, payment configuration, notification
    preferences, and UI appearance settings. Only users with manager role can
    access these settings.

    Args:
        db: Database session dependency
        current_user: The authenticated manager user (injected by the dependency)

    Returns:
        dict: Object containing all system settings categorized by group

    Raises:
        HTTPException: If authentication fails or user lacks permission
                      (handled by dependency)
    """
    # In a real application, these would be stored in a database table
    # For this implementation, we'll return hardcoded default settings

    settings = {
        "general": {
            "site_name": "Project Cinema",
            "contact_email": "admin@projectcinema.com",
            "support_phone": "+1 (555) 123-4567",
            "maintenance_mode": False,
        },
        "booking": {
            "max_seats_per_booking": 10,
            "reservation_timeout_minutes": 15,
            "show_sold_out": True,
            "allow_cancel_minutes_before": 120,  # 2 hours
            "booking_fee_percentage": 5.0,
        },
        "payment": {
            "currency": "USD",
            "payment_methods": ["credit_card", "paypal"],
            "tax_rate_percentage": 7.5,
        },
        "notification": {
            "email_notifications": True,
            "sms_notifications": False,
            "send_booking_confirmations": True,
            "send_reminder_hours_before": 24,
        },
        "appearance": {
            "primary_color": "#3f51b5",
            "secondary_color": "#f50057",
            "logo_url": "/images/logo.png",
            "favicon_url": "/favicon.ico",
        },
    }

    return settings


@router.post("/settings", response_model=dict)
async def update_admin_settings(
    settings_data: dict,
    db: AsyncSession = Depends(get_db),
    current_user: User = Depends(get_current_manager_user),
) -> Any:
    """
    Update system settings for the cinema application.

    This endpoint allows cinema managers to modify configuration settings including
    general settings, booking rules, payment options, notification preferences,
    and UI appearance. The system validates that all required setting categories
    are present before applying changes.

    Args:
        settings_data: Dictionary of settings categorized by group
        db: Database session dependency
        current_user: The authenticated manager user (injected by the dependency)

    Returns:
        dict: Confirmation message with update timestamp

    Raises:
        HTTPException: If required setting categories are missing or authentication fails
    """
    # In a real application, these settings would be saved to a database
    # For this implementation, we'll just return success message

    # Validate settings data structure (minimal validation)
    required_categories = [
        "general",
        "booking",
        "payment",
        "notification",
        "appearance",
    ]
    for category in required_categories:
        if category not in settings_data:
            raise HTTPException(
                status_code=status.HTTP_400_BAD_REQUEST,
                detail=f"Missing required settings category: {category}",
            )

    # Log the update for demonstration purposes
    print(f"Settings updated by admin {current_user.name}:", settings_data)

    return {
        "message": "Settings updated successfully",
        "updated_at": datetime.now().isoformat(),
    }


@router.get("/cinemas", response_model=List[dict])
async def get_admin_cinemas(
    db: AsyncSession = Depends(get_db),
    current_user: User = Depends(get_current_manager_user),
) -> Any:
    """
    Get cinema information for admin dashboard
    Since we only have one cinema, this returns a list with a single item for consistency
    """
    # Return static information about the single cinema in list format for frontend compatibility
    return [
        {
            "id": "1",  # Using a fixed ID since there's only one cinema
            "name": "Grand Cinema",
            "address": "123 Main Street",
            "city": "Movie City",
            "description": "The best cinema experience in town",
            "phone": "555-123-4567",
            "email": "info@grandcinema.com",
        }
    ]


@router.get("/cinemas/{cinema_id}/rooms", response_model=List[dict])
async def get_admin_cinema_rooms(
    cinema_id: str,
    db: AsyncSession = Depends(get_db),
    current_user: User = Depends(get_current_manager_user),
) -> Any:
    """
    Get rooms for a specific cinema (admin only)
    """
    # Fetch all rooms since there's only one cinema
    query = select(Room)
    result = await db.execute(query)
    rooms = result.scalars().all()

    return [
        {
            "id": str(room.id),
            "name": room.name,
            "cinema_id": cinema_id,  # Use the provided cinema_id for consistency
            "seat_count": room.capacity,
        }
        for room in rooms
    ]<|MERGE_RESOLUTION|>--- conflicted
+++ resolved
@@ -268,58 +268,7 @@
         "last_updated": now.isoformat(),
     }
 
-<<<<<<< HEAD
-
-@router.get("/movies", response_model=List[dict])
-async def get_admin_movies(
-    db: AsyncSession = Depends(get_db),
-    current_user: User = Depends(get_current_manager_user),
-    q: str = "",
-    skip: int = 0,
-    limit: int = 100,
-) -> Any:
-    """
-    Get all movies with optional filtering (admin only)
-    """
-    query = select(Movie)
-
-    # Apply search filter if query parameter is provided
-    if q:
-        # Case-insensitive search on title or overview
-        query = query.filter((Movie.title.ilike(f"%{q}%")) | (Movie.overview.ilike(f"%{q}%")))
-
-    # Apply pagination
-    query = query.offset(skip).limit(limit)
-
-    # Execute query
-    result = await db.execute(query)
-    movies = result.scalars().all()
-
-    return [
-        {
-            "id": str(movie.id),
-            "tmdb_id": movie.tmdb_id,
-            "title": movie.title,
-            "overview": movie.overview,
-            "poster_path": movie.poster_path,
-            "backdrop_path": movie.backdrop_path,
-            "release_date": (movie.release_date.isoformat() if movie.release_date else None),
-            "runtime": movie.runtime,
-            "status": movie.status,
-            "vote_average": movie.vote_average,
-            "genres": movie.genres or [],
-            "director": movie.director or "",
-            "cast": movie.cast or [],
-            "trailer_url": movie.trailer_url,
-            "created_at": movie.created_at.isoformat() if movie.created_at else None,
-            "updated_at": movie.updated_at.isoformat() if movie.updated_at else None,
-        }
-        for movie in movies
-    ]
-
-
-=======
->>>>>>> 3b1d444d
+
 @router.delete("/movies/{movie_id}", response_model=dict)
 async def delete_movie(
     movie_id: UUID,
@@ -355,58 +304,6 @@
     return {"message": "Movie deleted successfully"}
 
 
-<<<<<<< HEAD
-@router.get("/tmdb/search", response_model=dict)
-async def search_tmdb_movies(
-    query: str,
-    db: AsyncSession = Depends(get_db),
-    current_user: User = Depends(get_current_manager_user),
-) -> Any:
-    """
-    Search for movies in The Movie Database (TMDB) API.
-
-    This endpoint allows managers to search for movies in the TMDB API by title or keywords.
-    Results can then be imported into the local database for creating showings.
-    Only users with manager role can perform TMDB searches.
-
-    Args:
-        query: Search term for finding movies
-        db: Database session dependency
-        current_user: The authenticated manager user (injected by the dependency)
-
-    Returns:
-        dict: TMDB API response containing search results
-
-    Raises:
-        HTTPException: If the TMDB API request fails or authentication fails
-    """
-    try:
-        # TMDB API endpoint
-        url = "https://api.themoviedb.org/3/search/movie"
-
-        # Parameters
-        params = {
-            "api_key": settings.TMDB_API_KEY,
-            "query": query,
-            "language": "en-US",
-            "page": 1,
-            "include_adult": "false",
-        }
-
-        # Make request to TMDB
-        response = requests.get(url, params=params)
-        response.raise_for_status()  # Raise exception for non-200 status codes
-
-        return response.json()
-    except Exception as e:
-        raise HTTPException(
-            status_code=status.HTTP_500_INTERNAL_SERVER_ERROR,
-            detail=f"Error searching TMDB: {str(e)}",
-        )
-
-
-=======
->>>>>>> 3b1d444d
 @router.post("/tmdb/import/{tmdb_id}", response_model=dict)
 async def import_movie_from_tmdb(
     tmdb_id: int,
