"""
Movie API routes for the LynrieScoop cinema application.

This module defines the REST API endpoints for managing movies,
including CRUD operations and integrations with TMDB for movie data.
"""

from typing import Any, List, Optional

import tmdbsimple as tmdb
from fastapi import APIRouter, Depends, HTTPException, Query, status
from sqlalchemy.ext.asyncio import AsyncSession
from sqlalchemy.future import select

from app.core.config import settings
from app.core.security import get_current_manager_user
from app.db.session import get_db
from app.models.movie import Movie
from app.models.room import Room
from app.models.showing import Showing
from app.models.user import User
from app.schemas.movie import Movie as MovieSchema
from app.schemas.movie import MovieCreate, MovieDetail, TMDBMovie

tmdb.API_KEY = settings.TMDB_API_KEY


router = APIRouter(prefix="/movies", tags=["movies"])


@router.get("/", response_model=List[MovieSchema])
async def get_movies(
    skip: int = 0,
    limit: int = 100,
    db: AsyncSession = Depends(get_db)
) -> Any:
    """
<<<<<<< HEAD
    Retrieve a list of movies with optional filtering and pagination.

    This endpoint retrieves movies from the database, with options to search,
    sort, and paginate the results.

    Args:
        skip: Number of movies to skip (for pagination)
        limit: Maximum number of movies to return
        search: Optional search term to filter movies by title
        sort_by: Sorting criteria (e.g., "popularity.desc", "release_date.asc")
        page: Page number for pagination

    Returns:
        List[MovieSchema]: List of movie objects matching the criteria

    Raises:
        HTTPException: If there's an issue retrieving the movies
    """
    """
    Get list of movies from TMDB API
=======
    Get list of movies from local database
>>>>>>> 3b1d444d
    """
    result = await db.execute(select(Movie).offset(skip).limit(limit))
    movies = result.scalars().all()
    return movies

@router.get("/by_id/{tmdb_id}", response_model=MovieDetail)   
async def get_movie(
    tmdb_id: int,
    db: AsyncSession = Depends(get_db),
) -> Any:
    """
    Get a movie by its TMDB ID from the local database
    """
    result = await db.execute(select(Movie).filter(Movie.tmdb_id == tmdb_id))
    movie = result.scalars().first()

    if not movie:
        raise HTTPException(
            status_code=status.HTTP_404_NOT_FOUND,
            detail="Movie not found",
        )

    return movie

@router.get("/now_playing", response_model=List[TMDBMovie])
async def get_now_playing_movies(
    page: int = Query(1, ge=1, le=1000),
    sort_by: str = Query("popularity.desc", description="Sort results by specified criteria"),
) -> Any:
    """
    Retrieve a list of movies currently playing in theaters.

    This endpoint fetches the latest movies that are currently in theaters
    from the TMDB API. Results can be paginated and sorted according to
    different criteria like popularity or release date.

    Args:
        page: Page number for pagination (1-1000)
        sort_by: Sorting criteria (e.g., "popularity.desc", "release_date.asc")

    Returns:
        List[TMDBMovie]: List of movie objects currently in theaters

    Raises:
        HTTPException: If there's an error fetching data from TMDB API
    """
    collection = tmdb.Movies()
    now_playing = collection.now_playing(page=page, sort_by=sort_by)
    return now_playing["results"]


@router.get("/upcoming", response_model=List[TMDBMovie])
async def get_upcoming_movies(
    page: int = Query(1, ge=1, le=1000),
    sort_by: str = Query("popularity.desc", description="Sort results by specified criteria"),
) -> Any:
    """
    Retrieve a list of upcoming movies soon to be in theaters.

    This endpoint fetches movies that are scheduled for release in the near future
    from the TMDB API. Results can be paginated and sorted according to
    different criteria like popularity or release date.

    Args:
        page: Page number for pagination (1-1000)
        sort_by: Sorting criteria (e.g., "popularity.desc", "release_date.asc")

    Returns:
        List[TMDBMovie]: List of upcoming movie objects

    Raises:
        HTTPException: If there's an error fetching data from TMDB API
    """
    collection = tmdb.Movies()
    upcoming = collection.upcoming(page=page, sort_by=sort_by)
    return upcoming["results"]


@router.get("/popular", response_model=List[TMDBMovie])
async def get_popular_movies(
    page: int = Query(1, ge=1, le=1000),
    sort_by: str = Query("popularity.desc", description="Sort results by specified criteria"),
) -> Any:
    """
    Retrieve a list of currently popular movies.

    This endpoint fetches movies that are currently most popular based on
    TMDB metrics, which include factors like view count, ratings, and
    recent activity. Results can be paginated and sorted.

    Args:
        page: Page number for pagination (1-1000)
        sort_by: Sorting criteria (e.g., "popularity.desc", "release_date.asc")

    Returns:
        List[TMDBMovie]: List of popular movie objects

    Raises:
        HTTPException: If there's an error fetching data from TMDB API
    """
    collection = tmdb.Movies()
    popular = collection.popular(page=page, sort_by=sort_by)
    return popular["results"]


@router.get("/top_rated", response_model=List[TMDBMovie])
async def get_top_rated_movies(
    page: int = Query(1, ge=1, le=1000),
    sort_by: str = Query("popularity.desc", description="Sort results by specified criteria"),
) -> Any:
    """
    Retrieve a list of highest-rated movies.

    This endpoint fetches movies with the highest user ratings from the TMDB API.
    These represent films that have been consistently well-reviewed and rated
    by the TMDB user community. Results can be paginated and sorted.

    Args:
        page: Page number for pagination (1-1000)
        sort_by: Sorting criteria (e.g., "popularity.desc", "vote_average.desc")

    Returns:
        List[TMDBMovie]: List of top-rated movie objects

    Raises:
        HTTPException: If there's an error fetching data from TMDB API
    """
    collection = tmdb.Movies()
    top_rated = collection.top_rated(page=page, sort_by=sort_by)
    return top_rated["results"]


@router.get("/search", response_model=List[TMDBMovie])
async def search_movies(
    query: str = Query(..., min_length=1),
    page: int = Query(1, ge=1, le=1000),
<<<<<<< HEAD
    sort_by: str = Query("popularity.desc", description="Sort results by specified criteria"),
=======
>>>>>>> 3b1d444d
) -> Any:
    """
    Search for movies in TMDB by title or keywords.

    This endpoint allows users to search for movies in the TMDB database
    by providing a search query. This can match movie titles, actors,
    directors, or keywords. Results can be paginated and sorted.

    Args:
        query: Search term to look for in movie titles and metadata
        page: Page number for pagination (1-1000)
        sort_by: Sorting criteria (e.g., "popularity.desc", "release_date.asc")

    Returns:
        List[TMDBMovie]: List of movie objects matching the search criteria

    Raises:
        HTTPException: If no results found or there's an error fetching data
    """
    try:
        collection = tmdb.Search()
        search_results = collection.movie(query=query, page=page)

        if not search_results.get("results"):
            raise HTTPException(
                status_code=status.HTTP_404_NOT_FOUND,
                detail="No movies found",
            )
        return search_results["results"]

<<<<<<< HEAD
@router.get("/{movie_id}", response_model=MovieDetail)
async def get_movie(
    movie_id: int,
    db: AsyncSession = Depends(get_db),
) -> Any:
    """
    Retrieve detailed information about a specific movie by ID.

    This endpoint fetches comprehensive details about a movie from TMDB,
    including its full description, cast and crew information, production
    details, release information, ratings, and more. This is used for
    the movie detail page in the application.

    Args:
        movie_id: TMDB ID of the movie to retrieve
        db: Database session dependency (not used in this implementation)

    Returns:
        MovieDetail: Comprehensive movie information object

    Raises:
        HTTPException: If the movie with the given ID is not found
    """
    collection = tmdb.Movies(movie_id)
    movie = collection.info()
    if not movie:
=======
    except Exception as e:
>>>>>>> 3b1d444d
        raise HTTPException(
            status_code=status.HTTP_502_BAD_GATEWAY,
            detail=f"TMDB API error: {str(e)}"
        )


@router.get("/tmdb/{tmdb_id}", response_model=TMDBMovie)
async def get_movie_from_tmdb(
    tmdb_id: int,
) -> Any:
    """
    Get a movie from TMDB by its ID
    """
    collection = tmdb.Movies(tmdb_id)
    movie = collection.info()
    if not movie:
        raise HTTPException(
            status_code=status.HTTP_404_NOT_FOUND,
            detail="Movie not found",
        )
<<<<<<< HEAD
    return movie


@router.post("/", response_model=MovieSchema, status_code=status.HTTP_201_CREATED)
async def create_movie(
    movie_data: MovieCreate,
    db: AsyncSession = Depends(get_db),
    current_user: User = Depends(get_current_manager_user),
) -> Any:
    """
    Create a new movie in the local database.

    This endpoint allows manager users to manually add a movie to the local database.
    This is typically used when a movie is not available in TMDB or when custom
    movie information needs to be stored. Only users with manager role can
    create movies.

    Args:
        movie_data: Movie information to create
        db: Database session dependency
        current_user: The authenticated manager user (injected by the dependency)

    Returns:
        MovieSchema: The created movie information

    Raises:
        HTTPException: If a movie with the same TMDB ID already exists or
                      authentication fails
    """
    # Check if movie with this TMDB ID already exists
    result = await db.execute(select(Movie).filter(Movie.tmdb_id == movie_data.tmdb_id))
    if result.scalars().first():
        raise HTTPException(
            status_code=status.HTTP_400_BAD_REQUEST,
            detail="Movie with this TMDB ID already exists",
        )

    # Create new movie
    movie = Movie(**movie_data.dict())
    db.add(movie)
    await db.commit()
    await db.refresh(movie)

    return movie


@router.get("/showings", response_model=List[dict])
async def get_movie_showings(
    movie_id: int = Query(..., description="TMDB ID of the movie"),
    db: AsyncSession = Depends(get_db),
) -> Any:
    """
    Get all showings for a specific movie
    """
    # First get the movie from our database
    result = await db.execute(select(Movie).filter(Movie.tmdb_id == movie_id))
    movie = result.scalars().first()

    if not movie:
        raise HTTPException(
            status_code=status.HTTP_404_NOT_FOUND,
            detail="Movie not found in the database",
        )

    # Query showings with joined information about rooms
    query = (
        select(
            Showing.id,
            Showing.movie_id,
            Showing.start_time,
            Showing.end_time,
            Showing.price,
            Showing.status,
            Room.id.label("room_id"),
            Room.name.label("room_name"),
        )
        .select_from(Showing)
        .join(Room, Showing.room_id == Room.id)
        .filter(Showing.movie_id == movie.id)
        .filter(Showing.status == "scheduled")
    )

    result = await db.execute(query)
    showings = result.all()

    # Convert to list of dictionaries
    showings_list = [
        {
            "id": str(showing.id),
            "movie_id": int(movie_id),  # Use TMDB ID for frontend consistency
            "room_id": str(showing.room_id),
            "room_name": showing.room_name,
            "start_time": showing.start_time.isoformat(),
            "end_time": showing.end_time.isoformat(),
            "price": float(showing.price),
        }
        for showing in showings
    ]

    return showings_list
=======
    return movie
>>>>>>> 3b1d444d
<|MERGE_RESOLUTION|>--- conflicted
+++ resolved
@@ -29,13 +29,21 @@
 
 
 @router.get("/", response_model=List[MovieSchema])
-async def get_movies(
-    skip: int = 0,
-    limit: int = 100,
-    db: AsyncSession = Depends(get_db)
-) -> Any:
-    """
-<<<<<<< HEAD
+async def get_movies(skip: int = 0, limit: int = 100, db: AsyncSession = Depends(get_db)) -> Any:
+    """
+    Get list of movies from local database
+    """
+    result = await db.execute(select(Movie).offset(skip).limit(limit))
+    movies = result.scalars().all()
+    return movies
+
+
+@router.get("/by_id/{tmdb_id}", response_model=MovieDetail)
+async def get_movie(
+    tmdb_id: int,
+    db: AsyncSession = Depends(get_db),
+) -> Any:
+    """
     Retrieve a list of movies with optional filtering and pagination.
 
     This endpoint retrieves movies from the database, with options to search,
@@ -54,24 +62,7 @@
     Raises:
         HTTPException: If there's an issue retrieving the movies
     """
-    """
-    Get list of movies from TMDB API
-=======
-    Get list of movies from local database
->>>>>>> 3b1d444d
-    """
-    result = await db.execute(select(Movie).offset(skip).limit(limit))
-    movies = result.scalars().all()
-    return movies
-
-@router.get("/by_id/{tmdb_id}", response_model=MovieDetail)   
-async def get_movie(
-    tmdb_id: int,
-    db: AsyncSession = Depends(get_db),
-) -> Any:
-    """
-    Get a movie by its TMDB ID from the local database
-    """
+
     result = await db.execute(select(Movie).filter(Movie.tmdb_id == tmdb_id))
     movie = result.scalars().first()
 
@@ -83,6 +74,7 @@
 
     return movie
 
+
 @router.get("/now_playing", response_model=List[TMDBMovie])
 async def get_now_playing_movies(
     page: int = Query(1, ge=1, le=1000),
@@ -195,28 +187,9 @@
 async def search_movies(
     query: str = Query(..., min_length=1),
     page: int = Query(1, ge=1, le=1000),
-<<<<<<< HEAD
-    sort_by: str = Query("popularity.desc", description="Sort results by specified criteria"),
-=======
->>>>>>> 3b1d444d
-) -> Any:
-    """
-    Search for movies in TMDB by title or keywords.
-
-    This endpoint allows users to search for movies in the TMDB database
-    by providing a search query. This can match movie titles, actors,
-    directors, or keywords. Results can be paginated and sorted.
-
-    Args:
-        query: Search term to look for in movie titles and metadata
-        page: Page number for pagination (1-1000)
-        sort_by: Sorting criteria (e.g., "popularity.desc", "release_date.asc")
-
-    Returns:
-        List[TMDBMovie]: List of movie objects matching the search criteria
-
-    Raises:
-        HTTPException: If no results found or there's an error fetching data
+) -> Any:
+    """
+    Search for movies in TMDB
     """
     try:
         collection = tmdb.Search()
@@ -229,39 +202,9 @@
             )
         return search_results["results"]
 
-<<<<<<< HEAD
-@router.get("/{movie_id}", response_model=MovieDetail)
-async def get_movie(
-    movie_id: int,
-    db: AsyncSession = Depends(get_db),
-) -> Any:
-    """
-    Retrieve detailed information about a specific movie by ID.
-
-    This endpoint fetches comprehensive details about a movie from TMDB,
-    including its full description, cast and crew information, production
-    details, release information, ratings, and more. This is used for
-    the movie detail page in the application.
-
-    Args:
-        movie_id: TMDB ID of the movie to retrieve
-        db: Database session dependency (not used in this implementation)
-
-    Returns:
-        MovieDetail: Comprehensive movie information object
-
-    Raises:
-        HTTPException: If the movie with the given ID is not found
-    """
-    collection = tmdb.Movies(movie_id)
-    movie = collection.info()
-    if not movie:
-=======
     except Exception as e:
->>>>>>> 3b1d444d
         raise HTTPException(
-            status_code=status.HTTP_502_BAD_GATEWAY,
-            detail=f"TMDB API error: {str(e)}"
+            status_code=status.HTTP_502_BAD_GATEWAY, detail=f"TMDB API error: {str(e)}"
         )
 
 
@@ -279,107 +222,4 @@
             status_code=status.HTTP_404_NOT_FOUND,
             detail="Movie not found",
         )
-<<<<<<< HEAD
-    return movie
-
-
-@router.post("/", response_model=MovieSchema, status_code=status.HTTP_201_CREATED)
-async def create_movie(
-    movie_data: MovieCreate,
-    db: AsyncSession = Depends(get_db),
-    current_user: User = Depends(get_current_manager_user),
-) -> Any:
-    """
-    Create a new movie in the local database.
-
-    This endpoint allows manager users to manually add a movie to the local database.
-    This is typically used when a movie is not available in TMDB or when custom
-    movie information needs to be stored. Only users with manager role can
-    create movies.
-
-    Args:
-        movie_data: Movie information to create
-        db: Database session dependency
-        current_user: The authenticated manager user (injected by the dependency)
-
-    Returns:
-        MovieSchema: The created movie information
-
-    Raises:
-        HTTPException: If a movie with the same TMDB ID already exists or
-                      authentication fails
-    """
-    # Check if movie with this TMDB ID already exists
-    result = await db.execute(select(Movie).filter(Movie.tmdb_id == movie_data.tmdb_id))
-    if result.scalars().first():
-        raise HTTPException(
-            status_code=status.HTTP_400_BAD_REQUEST,
-            detail="Movie with this TMDB ID already exists",
-        )
-
-    # Create new movie
-    movie = Movie(**movie_data.dict())
-    db.add(movie)
-    await db.commit()
-    await db.refresh(movie)
-
-    return movie
-
-
-@router.get("/showings", response_model=List[dict])
-async def get_movie_showings(
-    movie_id: int = Query(..., description="TMDB ID of the movie"),
-    db: AsyncSession = Depends(get_db),
-) -> Any:
-    """
-    Get all showings for a specific movie
-    """
-    # First get the movie from our database
-    result = await db.execute(select(Movie).filter(Movie.tmdb_id == movie_id))
-    movie = result.scalars().first()
-
-    if not movie:
-        raise HTTPException(
-            status_code=status.HTTP_404_NOT_FOUND,
-            detail="Movie not found in the database",
-        )
-
-    # Query showings with joined information about rooms
-    query = (
-        select(
-            Showing.id,
-            Showing.movie_id,
-            Showing.start_time,
-            Showing.end_time,
-            Showing.price,
-            Showing.status,
-            Room.id.label("room_id"),
-            Room.name.label("room_name"),
-        )
-        .select_from(Showing)
-        .join(Room, Showing.room_id == Room.id)
-        .filter(Showing.movie_id == movie.id)
-        .filter(Showing.status == "scheduled")
-    )
-
-    result = await db.execute(query)
-    showings = result.all()
-
-    # Convert to list of dictionaries
-    showings_list = [
-        {
-            "id": str(showing.id),
-            "movie_id": int(movie_id),  # Use TMDB ID for frontend consistency
-            "room_id": str(showing.room_id),
-            "room_name": showing.room_name,
-            "start_time": showing.start_time.isoformat(),
-            "end_time": showing.end_time.isoformat(),
-            "price": float(showing.price),
-        }
-        for showing in showings
-    ]
-
-    return showings_list
-=======
-    return movie
->>>>>>> 3b1d444d
+    return movie