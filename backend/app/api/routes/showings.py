--- conflicted
+++ resolved
@@ -1,8 +1,5 @@
-<<<<<<< HEAD
-=======
 from typing import Any, List, Optional, Dict
 from uuid import UUID
->>>>>>> 3b1d444d
 from datetime import datetime
 from typing import Any, List
 from uuid import UUID
@@ -13,22 +10,12 @@
 from sqlalchemy.future import select
 from sqlalchemy.orm import joinedload
 
-<<<<<<< HEAD
-from app.core.config import settings
-from app.core.security import get_current_user
-=======
 from app.core.security import get_current_user, get_current_manager_user
->>>>>>> 3b1d444d
 from app.db.session import get_db
 from app.models.movie import Movie
 from app.models.room import Room
 from app.models.showing import Showing
 from app.models.user import User
-<<<<<<< HEAD
-
-tmdb.API_KEY = settings.TMDB_API_KEY
-=======
->>>>>>> 3b1d444d
 
 router = APIRouter(prefix="/showings", tags=["showings"])
 
@@ -38,35 +25,11 @@
     movie_id: int = Query(..., description="TMDB ID of the movie"),
     db: AsyncSession = Depends(get_db),
 ) -> Any:
-<<<<<<< HEAD
-    """
-    Retrieve all showings for a specific movie by its TMDB ID.
-
-    This endpoint returns details about all scheduled showings for a particular movie,
-    identified by its TMDB ID. The response includes showing times, room information,
-    and ticket availability.
-
-    Args:
-        movie_id: TMDB ID of the movie to get showings for
-        db: Database session dependency
-
-    Returns:
-        List[dict]: List of showing objects with details including times, room, and availability
-
-    Raises:
-        HTTPException: If there's an error retrieving the showings
-    """
-    # First get the movie from our database using the TMDB ID
-    """
-    Get all planned screenings
-    """
-=======
     result = await db.execute(select(Movie).filter(Movie.tmdb_id == movie_id))
     movie = result.scalars().first()
     if not movie:
         raise HTTPException(status_code=404, detail="Movie not found")
 
->>>>>>> 3b1d444d
     result = await db.execute(
         select(Showing)
         .options(joinedload(Showing.room))
@@ -75,21 +38,6 @@
     )
     showings = result.scalars().all()
 
-<<<<<<< HEAD
-    screenings_list = []
-    for showing in showings:
-        # Get the movie details from TMDB if available
-        movie_details = None
-        if showing.movie and showing.movie.tmdb_id:
-            try:
-                collection = tmdb.Movies(showing.movie.tmdb_id)
-                movie_details = collection.info()
-            except Exception:
-                # If TMDB API fails, continue with local data
-                pass
-
-        available_tickets = showing.room.capacity - showing.bookings_count if showing.room else 0
-=======
     return [
         {
             "id": str(s.id),
@@ -115,7 +63,6 @@
     showing = result.scalars().first()
     if not showing:
         raise HTTPException(status_code=404, detail="Showing not found")
->>>>>>> 3b1d444d
 
     return {
         "showing_id": str(showing.id),
@@ -130,29 +77,9 @@
     id: UUID,
     db: AsyncSession = Depends(get_db),
 ) -> Any:
-<<<<<<< HEAD
-    """
-    Retrieve all seats and their availability status for a specific showing.
-
-    This endpoint returns details about each seat in the room for a particular showing,
-    including seat position (row/number), accessibility features, and current booking status
-    (available, reserved, or booked). This is used for the seat selection UI.
-
-    Args:
-        showing_id: UUID of the showing to get seats for
-        db: Database session dependency
-
-    Returns:
-        List[dict]: List of seat objects with position and status information
-
-    Raises:
-        HTTPException: If the showing or room information is not found
-    """
-    # First, verify the showing exists
-    result = await db.execute(select(Showing).filter(Showing.id == showing_id))
-=======
-    result = await db.execute(select(Showing).options(joinedload(Showing.room)).filter(Showing.id == id))
->>>>>>> 3b1d444d
+    result = await db.execute(
+        select(Showing).options(joinedload(Showing.room)).filter(Showing.id == id)
+    )
     showing = result.scalars().first()
     if not showing:
         raise HTTPException(status_code=404, detail="Showing not found")
@@ -164,38 +91,19 @@
     for row in rows:
         for number in range(1, seats_per_row + 1):
             is_accessible = row == "H" and number in [1, 2]
-<<<<<<< HEAD
-            seat_status = "available"
-
-            # Mock some booked/reserved seats for demonstration
+            status = "available"
             if (row == "D" and number in [6, 7]) or (row == "E" and number in [6, 7]):
-                seat_status = "booked"
-
+                status = "booked"
             seats.append(
                 {
                     "id": f"{row}{number}",
                     "row": row,
                     "number": number,
-                    "status": seat_status,
+                    "status": status,
                     "isAccessible": is_accessible,
-                    "price": (
-                        15.0 if is_accessible else 12.0
-                    ),  # Different pricing for accessible seats
+                    "price": 15.0 if is_accessible else 12.0,
                 }
             )
-=======
-            status = "available"
-            if (row == "D" and number in [6, 7]) or (row == "E" and number in [6, 7]):
-                status = "booked"
-            seats.append({
-                "id": f"{row}{number}",
-                "row": row,
-                "number": number,
-                "status": status,
-                "isAccessible": is_accessible,
-                "price": 15.0 if is_accessible else 12.0,
-            })
->>>>>>> 3b1d444d
 
     return seats
 
@@ -210,53 +118,15 @@
     current_user: User = Depends(get_current_manager_user),
     db: AsyncSession = Depends(get_db),
 ) -> Any:
-<<<<<<< HEAD
-    """
-    Create a new movie showing/screening.
-
-    This endpoint allows cinema administrators to create a new showing by specifying
-    the movie (via TMDB ID), room, timing, pricing, and initial status. The system
-    verifies that there are no scheduling conflicts before creating the showing.
-
-    Args:
-        movie_id: TMDB ID of the movie to show
-        room_id: UUID of the room where the showing will take place
-        start_time: Date and time when the showing starts
-        end_time: Date and time when the showing ends
-        price: Ticket price for this showing
-        showing_status: Initial status of the showing (default: "scheduled")
-        current_user: The authenticated user (injected by the dependency)
-        db: Database session dependency
-
-    Returns:
-        Dict: The created showing details
-
-    Raises:
-        HTTPException: If movie or room not found, or there's a scheduling conflict
-    """
-    # Check if user is an admin
-    # TODO: validate_admin(current_user)
-
-    # Verify that the movie exists using tmdb_id instead of id
-    movie_result = await db.execute(select(Movie).filter(Movie.tmdb_id == movie_id))
-    movie = movie_result.scalars().first()
-    if not movie:
-        raise HTTPException(status_code=status.HTTP_404_NOT_FOUND, detail="Movie not found")
-=======
     result = await db.execute(select(Movie).filter(Movie.tmdb_id == movie_id))
     movie = result.scalars().first()
     if not movie:
         raise HTTPException(status_code=404, detail="Movie not found")
->>>>>>> 3b1d444d
 
     result = await db.execute(select(Room).filter(Room.id == room_id))
     room = result.scalars().first()
     if not room:
-<<<<<<< HEAD
-        raise HTTPException(status_code=status.HTTP_404_NOT_FOUND, detail="Room not found")
-=======
         raise HTTPException(status_code=404, detail="Room not found")
->>>>>>> 3b1d444d
 
     conflict_query = (
         select(Showing)
