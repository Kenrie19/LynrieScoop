--- conflicted
+++ resolved
@@ -40,13 +40,8 @@
     email = Column(String, unique=True, index=True, nullable=False)
     name = Column(String, nullable=False)
     hashed_password = Column(String, nullable=False)
-<<<<<<< HEAD
-    role: Column[Literal["user", "manager", "admin"]] = Column(
-        Enum("user", "manager", "admin", name="user_role"), default="user", nullable=False
-=======
-    role = Column(
+    role: Column[Literal["user", "manager"]] = Column(
         Enum("user", "manager", name="user_role"), default="user", nullable=False
->>>>>>> 3b1d444d
     )
     is_active = Column(Boolean, default=True)
     avatar = Column(String, nullable=True)
