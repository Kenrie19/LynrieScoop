:root {
  --red-accent: #c62828;
  --black-base: #121212;
  --aqua-accent: #30d5c8;
  --light-grey: #e0e0e0;
}

body {
  margin: 0;
  font-family: 'Segoe UI', Tahoma, Geneva, Verdana, sans-serif;
  background-color: var(--black-base);
  color: var(--light-grey);
}

a {
  color: var(--light-grey);
  text-decoration: none;
  transition: color 0.3s;
}

a:hover {
  color: var(--aqua-accent);
}

/* Mobile-first styling */
.navbar {
  display: flex;
  justify-content: space-between;
  align-items: center;
  background-color: #1f1f1f;
  padding: 1rem;
  position: relative;
}

.navbar img {
<<<<<<< HEAD
  height: 70px;
=======
  height: 60px;
}

.hamburger {
  font-size: 1.5rem;
  background: none;
  border: none;
  color: var(--light-grey);
  cursor: pointer;
  display: block;
  padding: 0.25rem 0.5rem;
>>>>>>> 473437ac
}

.navbar-links {
  display: none;
  flex-direction: column;
  gap: 1rem;
  position: absolute;
  top: 100%;
  right: 0;
  background-color: #1f1f1f;
  padding: 1rem;
  border-radius: 8px;
  width: max-content;
  z-index: 999;
  list-style: none;
}

.navbar-links.active {
  display: flex;
}

.navbar-links a {
  font-weight: bold;
}

/* Desktop view */
@media (min-width: 768px) {
  .hamburger {
    display: none;
  }

  .navbar {
    flex-direction: row;
  }

  .navbar img {
    height: 80px;
  }

  .navbar-links {
    display: flex !important;
    flex-direction: row;
    position: static;
    gap: 2rem;
    background: none;
    padding: 0;
  }

  .navbar-links a {
    font-size: 1.2rem;
  }
}

/* Hero section */
.hero {
  position: relative;
  width: 100%;
  height: 250px;
  display: flex;
  align-items: center;
  justify-content: center;
  color: var(--light-grey);
  text-shadow: 0 0 10px #000;
  font-size: 1.2rem;
  font-weight: bold;
  overflow: hidden;
}

.hero-video {
  width: 100%;
  height: 100%;
  object-fit: cover;
}

.hero-overlay {
  position: absolute;
  top: 0;
  left: 0;
  width: 100%;
  height: 100%;
  background: rgba(18, 18, 18, 0.5);
  display: flex;
  flex-direction: column;
  align-items: center;
  justify-content: center;
  color: var(--light-grey);
  text-shadow: 0 0 10px black;
  text-align: center;
}

@media (min-width: 768px) {
  .hero {
    height: 400px;
    font-size: 2rem;
  }
}

/* Movies section */
.movies-section {
  width: 100%;
}

.movies-title {
  padding: 2rem 2rem 0 2rem;
  margin: 0;
  color: var(--light-grey);
  font-size: 2rem;
  font-weight: bold;
  text-align: left;
}

/* Movies grid */
.movies-grid {
  display: grid;
  grid-template-columns: repeat(2, 1fr);
  gap: 2rem;
  padding: 2rem;
}

@media (min-width: 768px) {
  .movies-grid {
    grid-template-columns: repeat(auto-fill, minmax(220px, 1fr));
  }
}

.movie-card {
  background-color: #1e1e1e;
  color: var(--light-grey);
  border-radius: 8px;
  overflow: hidden;
  transition:
    transform 0.3s,
    box-shadow 0.3s;
}

.movie-card:hover {
  transform: translateY(-5px);
  box-shadow: 0 0 15px var(--aqua-accent);
}

.movie-card img {
  width: 100%;
  display: block;
}

.movie-card h3 {
  padding: 0.5rem;
  font-size: 1.1rem;
  text-align: center;
}

.movie-overview {
  font-size: 0.95rem;
  color: #bdbdbd;
  margin: 0 0 0.5rem 0;
  padding: 0 0.5rem;
  text-align: center;
  min-height: 48px;
}

.movie-rating {
  text-align: center;
  font-size: 1.2rem;
  color: gold;
  margin-bottom: 0.5rem;
}

.movie-rating span {
  margin: 0 1px;
}

/* Filter bar */
.filter-bar {
  display: flex;
  flex-wrap: wrap;
  gap: 1rem;
  padding: 1rem 2rem;
  justify-content: center;
  background-color: #1f1f1f;
  margin-bottom: 2rem;
  border-radius: 8px;
}

.filter-bar button {
  background-color: var(--red-accent);
  color: white;
  border: none;
  padding: 0.5rem 1.2rem;
  border-radius: 20px;
  font-weight: bold;
  cursor: pointer;
  transition: background-color 0.3s;
}

.filter-bar button:hover {
  background-color: #a61b1b;
}

.filter-bar button.active {
  background-color: var(--aqua-accent);
  color: var(--black-base);
  font-weight: 900;
  box-shadow: 0 0 10px var(--aqua-accent);
}

/* Buttons */
button {
  background-color: var(--red-accent);
  color: white;
  border: none;
  padding: 0.75rem 1.5rem;
  border-radius: 4px;
  cursor: pointer;
  font-weight: bold;
  transition: background-color 0.3s;
}

button:hover {
  background-color: #a61b1b;
}

.site-footer {
  background-color: #1e1e1e;
  color: var(--light-grey);
  padding: 0.5rem 1rem;
  font-size: 0.8rem;
  border-top: 1px solid #333;
}

.footer-container {
  display: flex;
  justify-content: space-between;
  align-items: flex-start;
  max-width: 1200px;
  margin: 0 auto;
  text-align: left;
  flex-wrap: wrap;
}

.footer-column {
  flex: 1;
  min-width: 200px;
  padding: 0 0.5rem;
}

.footer-logo {
  max-width: 100px;
  margin-bottom: 0.2rem;
}

.tagline {
  font-style: italic;
  color: var(--aqua-accent);
  font-size: 0.75rem;
  margin: 0;
}

.quote,
.fact {
  margin: 0.2rem 0;
  font-style: italic;
  font-size: 0.8rem;
}

.footer-bottom {
  text-align: center;
  margin-top: 0.5rem;
  color: #aaa;
  font-size: 0.7rem;
}<|MERGE_RESOLUTION|>--- conflicted
+++ resolved
@@ -33,9 +33,6 @@
 }
 
 .navbar img {
-<<<<<<< HEAD
-  height: 70px;
-=======
   height: 60px;
 }
 
@@ -47,7 +44,6 @@
   cursor: pointer;
   display: block;
   padding: 0.25rem 0.5rem;
->>>>>>> 473437ac
 }
 
 .navbar-links {
