--- conflicted
+++ resolved
@@ -1,7 +1,6 @@
 /* --- Dashboard Grid --- */
 .dashboard-grid {
   display: grid;
-<<<<<<< HEAD
   grid-template-columns: repeat(2, 1fr);
   gap: 2rem;
   margin-top: 2rem;
@@ -36,11 +35,9 @@
   .dashboard-grid {
     grid-template-columns: 1fr;
   }
-=======
   grid-template-columns: 1fr;
   gap: 1.2rem;
   margin-top: 1rem;
->>>>>>> 8e47f38e
 }
 
 /* --- Dashboard Card --- */
@@ -86,13 +83,13 @@
   font-style: italic;
 }
 
-<<<<<<< HEAD
 .chart-title {
   text-align: center;
   font-size: 1.4rem;
   color: var(--aqua-accent);
   margin: 6rem 0 1.5rem 0; /* top, right, bottom, left */
-=======
+}
+
 /* --- Responsive Styles --- */
 @media (min-width: 600px) {
   .dashboard-grid {
@@ -116,5 +113,4 @@
   .dashboard-card {
     padding: 2.5rem;
   }
->>>>>>> 8e47f38e
 }