import { getCookie, decodeJwtPayload } from './cookies.js';
import { buildApiUrl } from './config.js';

interface Room {
  id: string;
  name?: string;
}

interface Movie {
  id: string;
  tmdb_id: number;
  title: string;
  poster_path?: string;
}

interface Screening {
  id: string;
  movie_id: string; // local UUID for showings
  room_id: string;
  start_time: string;
  end_time: string;
  price: number;
}

document.addEventListener('DOMContentLoaded', () => {
  const token = getCookie('token');
  if (!token) return redirectToLogin();

  const user = decodeJwtPayload(token);
  if (!user || user.role !== 'manager') {
    alert('Access denied. Admins only.');
    return redirectToLogin();
  }

  const movieSelect = document.getElementById('movieSelect') as HTMLSelectElement;
  const roomSelect = document.getElementById('roomSelect') as HTMLSelectElement;
  const dateInput = document.getElementById('date') as HTMLInputElement;
  const timeInput = document.getElementById('time') as HTMLInputElement;
  const addBtn = document.getElementById('addScreening')!;
  const feedback = document.getElementById('feedbackMessage')!;
  const screeningsList = document.getElementById('screeningsList')!;
  const goToMovieDbBtn = document.getElementById('goToMovieDbBtn');

  async function loadMovies() {
    movieSelect.replaceChildren();
    try {
      const res = await fetch('http://localhost:8000/movies/movies/', {
        headers: { Authorization: `Bearer ${token}` },
      });
      const movies: Movie[] = await res.json();
      if (!Array.isArray(movies)) {
        feedback.textContent = '❌ Failed to load movies.';
        return;
      }
      movies.forEach((movie) => {
        const option = document.createElement('option');
        option.value = movie.tmdb_id.toString();
        option.textContent = movie.title;
        movieSelect.appendChild(option);
      });
    } catch {
      feedback.textContent = '❌ Error loading movies.';
    }
  }

  async function loadRooms() {
    roomSelect.replaceChildren();
    try {
      const cinemasRes = await fetch('http://localhost:8000/admin/admin/cinemas', {
        headers: { Authorization: `Bearer ${token}` },
      });
      const cinemas = await cinemasRes.json();
      if (!Array.isArray(cinemas) || cinemas.length === 0) {
        feedback.textContent = '❌ No cinemas found.';
        return;
      }
      const cinemaId = cinemas[0].id;

<<<<<<< HEAD
      const roomsRes = await fetch(`http://localhost:8000/admin/admin/cinemas/${cinemaId}/rooms`, {
=======
    const res = await fetch(
      buildApiUrl(`/movies/movies/search?query=${encodeURIComponent(query)}`),
      {
>>>>>>> cdbe08bf
        headers: { Authorization: `Bearer ${token}` },
      });
      const rooms: Room[] = await roomsRes.json();

      if (!Array.isArray(rooms)) {
        feedback.textContent = '❌ Failed to load rooms.';
        return;
      }

      rooms.forEach((room) => {
        const option = document.createElement('option');
        option.value = room.id;
        option.textContent = room.name || 'Unknown room';
        roomSelect.appendChild(option);
      });
    } catch {
      feedback.textContent = '❌ Error loading rooms.';
    }
  }

  addBtn.addEventListener('click', async () => {
    const movieIdStr = movieSelect.value;
    const roomId = roomSelect.value;
    const date = dateInput.value;
    const time = timeInput.value;

    if (!movieIdStr || !roomId || !date || !time) {
      feedback.textContent = 'Please fill in all fields.';
      return;
    }

    const movieId = parseInt(movieIdStr, 10);
    if (isNaN(movieId)) {
      feedback.textContent = 'Invalid movie ID.';
      return;
    }

    const startTime = `${date}T${time}:00`;

    const payload = {
      movie_id: movieId,
      room_id: roomId,
      start_time: startTime,
      end_time: startTime,
      price: 10,
    };

    try {
      const res = await fetch('http://localhost:8000/showings/showings/', {
        method: 'POST',
        headers: {
          'Content-Type': 'application/json',
          Authorization: `Bearer ${token}`,
        },
        body: JSON.stringify(payload),
      });

<<<<<<< HEAD
      if (!res.ok) {
        const errData = await res.json();
        let msg = 'Failed to add screening.';
        if (errData.detail) {
          if (typeof errData.detail === 'string') {
            msg = errData.detail;
          } else if (Array.isArray(errData.detail)) {
            msg = errData.detail
              .map((e: { msg?: string }) => e.msg || JSON.stringify(e))
              .join('; ');
          } else {
            msg = JSON.stringify(errData.detail);
          }
        }
        feedback.textContent = `❌ ${msg}`;
        return;
      }
=======
      resultsContainer.appendChild(container);
    });
  });

  const addBtn = document.getElementById('addScreening')!;
  addBtn.addEventListener('click', async () => {
    if (!selectedMovieId) return;

    const date = (document.getElementById('date') as HTMLInputElement).value;
    const time = (document.getElementById('time') as HTMLInputElement).value;
    const room = (document.getElementById('room') as HTMLSelectElement).value;
    const datetime = `${date}T${time}:00`;

    const response = await fetch(buildApiUrl('/showings/showings/'), {
      method: 'POST',
      headers: {
        'Content-Type': 'application/json',
        Authorization: `Bearer ${token}`,
      },
      body: JSON.stringify({
        movie_id: selectedMovieId,
        room_id: room,
        start_time: datetime,
        end_time: datetime,
        price: 10,
      }),
    });
>>>>>>> cdbe08bf

      feedback.textContent = '✅ Screening successfully added!';
      dateInput.value = '';
      timeInput.value = '';
      await loadScreenings();
    } catch {
      feedback.textContent = '❌ Network error. Please try again.';
    }
  });

  async function loadScreenings() {
    screeningsList.replaceChildren();

    try {
<<<<<<< HEAD
      // Map movies by local UUID
      const movieRes = await fetch('http://localhost:8000/movies/movies/', {
=======
      const movieRes = await fetch(buildApiUrl('/movies/movies/'), {
>>>>>>> cdbe08bf
        headers: { Authorization: `Bearer ${token}` },
      });
      const movies = await movieRes.json();
      const movieMapByUUID = new Map<string, { title: string; poster_path?: string }>();
      if (Array.isArray(movies)) {
        movies.forEach((movie: { id: string; title: string; poster_path?: string }) => {
          movieMapByUUID.set(movie.id, { title: movie.title, poster_path: movie.poster_path });
        });
      }

<<<<<<< HEAD
      // Get cinema and rooms
      const cinemasRes = await fetch('http://localhost:8000/admin/admin/cinemas', {
=======
      const cinemasRes = await fetch(buildApiUrl('/admin/admin/cinemas'), {
>>>>>>> cdbe08bf
        headers: { Authorization: `Bearer ${token}` },
      });
      const cinemas = await cinemasRes.json();
      if (!Array.isArray(cinemas) || cinemas.length === 0) {
        feedback.textContent = '❌ No cinemas found.';
        return;
      }
      const cinemaId = cinemas[0].id;

      const roomsRes = await fetch(buildApiUrl(`/admin/admin/cinemas/${cinemaId}/rooms`), {
        headers: { Authorization: `Bearer ${token}` },
      });
      const rooms = await roomsRes.json();
      const roomMap = new Map<string, string>();
      if (Array.isArray(rooms)) {
        rooms.forEach((room: Room) => {
          roomMap.set(room.id, room.name || 'Unknown room');
        });
      }

<<<<<<< HEAD
      // Fetch showings
      const res = await fetch('http://localhost:8000/admin/admin/showings', {
        headers: { Authorization: `Bearer ${token}` },
=======
      const res = await fetch(buildApiUrl('/admin/admin/showings'), {
        headers: {
          Authorization: `Bearer ${token}`,
        },
>>>>>>> cdbe08bf
      });
      const data = await res.json();
      if (!Array.isArray(data)) {
        feedback.textContent = '❌ Unexpected response from server.';
        return;
      }

      // Filter upcoming and sort
      const upcomingShowings = data
        .filter((s: Screening) => new Date(s.start_time) >= new Date())
        .sort((a, b) => new Date(a.start_time).getTime() - new Date(b.start_time).getTime());

      // Group by date
      const grouped: Record<string, Screening[]> = {};
      upcomingShowings.forEach((s) => {
        const date = new Date(s.start_time).toLocaleDateString('en-GB', {
          weekday: 'long',
          day: 'numeric',
          month: 'long',
        });
        if (!grouped[date]) grouped[date] = [];
        grouped[date].push(s);
      });

      Object.entries(grouped).forEach(([day, screenings]) => {
        const dayTitle = document.createElement('h3');
        dayTitle.textContent = day;
        screeningsList.appendChild(dayTitle);

        screenings.forEach((screening) => {
          const card = document.createElement('div');
          card.className = 'screening-card';

          const img = document.createElement('img');
          const movie = movieMapByUUID.get(screening.movie_id);
          if (movie && movie.poster_path) {
            img.src = `https://image.tmdb.org/t/p/w92${movie.poster_path}`;
            img.alt = movie.title;
          } else {
            img.alt = 'No poster';
          }

          const rightContainer = document.createElement('div');
          rightContainer.className = 'screening-info';

          const movieTitle = document.createElement('strong');
          movieTitle.textContent = movie?.title ?? 'Unknown movie';

          const time = document.createElement('p');
          time.textContent = new Date(screening.start_time).toLocaleTimeString([], {
            hour: '2-digit',
            minute: '2-digit',
          });

          const room = document.createElement('p');
          room.textContent = roomMap.get(screening.room_id) ?? screening.room_id;

          rightContainer.appendChild(movieTitle);
          rightContainer.appendChild(time);
          rightContainer.appendChild(room);

          // Edit form container (hidden by default)
          const editContainer = document.createElement('div');
          editContainer.className = 'form-section';
          editContainer.style.display = 'none';

          const errorMsg = document.createElement('div');
          errorMsg.className = 'feedback error';
          editContainer.appendChild(errorMsg);

          const dateLabel = document.createElement('label');
          dateLabel.textContent = 'Date:';
          const dateInputEdit = document.createElement('input');
          dateInputEdit.type = 'date';
          dateInputEdit.value = new Date(screening.start_time).toISOString().split('T')[0];
          editContainer.appendChild(dateLabel);
          editContainer.appendChild(dateInputEdit);

          const timeLabel = document.createElement('label');
          timeLabel.textContent = 'Time:';
          const timeInputEdit = document.createElement('input');
          timeInputEdit.type = 'time';
          timeInputEdit.value = new Date(screening.start_time).toTimeString().slice(0, 5);
          editContainer.appendChild(timeLabel);
          editContainer.appendChild(timeInputEdit);

          const roomLabel = document.createElement('label');
          roomLabel.textContent = 'Room:';
          const roomInputEdit = document.createElement('select');

          (rooms as Room[]).forEach((r: Room) => {
            const option = document.createElement('option');
            option.value = r.id;
            option.textContent = r.name || 'Unknown room';
            if (r.id === screening.room_id) option.selected = true;
            roomInputEdit.appendChild(option);
          });

          editContainer.appendChild(roomLabel);
          editContainer.appendChild(roomInputEdit);

          const btnContainer = document.createElement('div');
          btnContainer.style.display = 'flex';
          btnContainer.style.gap = '0.5rem';
          btnContainer.style.marginTop = '1rem';

          const saveBtn = document.createElement('button');
          saveBtn.className = 'btn';
          saveBtn.textContent = 'Save';
          saveBtn.addEventListener('click', async () => {
            errorMsg.textContent = '';

            const newDate = dateInputEdit.value;
            const newTime = timeInputEdit.value;
            const newRoom = roomInputEdit.value;
            if (!newDate || !newTime || !newRoom) {
              errorMsg.textContent = 'Please fill all fields';
              return;
            }
            const newDatetime = `${newDate}T${newTime}:00`;

<<<<<<< HEAD
            try {
              const res = await fetch(`http://localhost:8000/showings/showings/${screening.id}`, {
                method: 'PUT',
                headers: {
                  Authorization: `Bearer ${token}`,
                  'Content-Type': 'application/json',
                },
                body: JSON.stringify({
                  room_id: newRoom,
                  start_time: newDatetime,
                  end_time: newDatetime,
                  price: screening.price,
                }),
              });
=======
            fetch(buildApiUrl(`/showings/showings/${screening.id}`), {
              method: 'PUT',
              headers: {
                Authorization: `Bearer ${token}`,
                'Content-Type': 'application/json',
              },
              body: JSON.stringify({
                room_id: newRoom,
                start_time: newDatetime,
                end_time: newDatetime,
                price: screening.price,
              }),
            }).then((res) => {
>>>>>>> cdbe08bf
              if (res.ok) {
                await loadScreenings();
              } else {
                const errData = await res.json();
                errorMsg.textContent = errData.detail || 'Failed to update screening.';
              }
            } catch {
              errorMsg.textContent = 'Network error. Please try again.';
            }
          });

          const cancelBtn = document.createElement('button');
          cancelBtn.className = 'btn';
          cancelBtn.textContent = 'Cancel';
          cancelBtn.addEventListener('click', () => {
            errorMsg.textContent = '';
            editContainer.style.display = 'none';
          });

          btnContainer.appendChild(saveBtn);
          btnContainer.appendChild(cancelBtn);
          editContainer.appendChild(btnContainer);

          // Actions container
          const actions = document.createElement('div');
          actions.className = 'screening-actions';

          const editBtn = document.createElement('button');
          editBtn.className = 'edit btn';
          editBtn.textContent = 'Edit';
          editBtn.addEventListener('click', () => {
            editContainer.style.display = editContainer.style.display === 'none' ? 'block' : 'none';
          });

          const deleteBtn = document.createElement('button');
          deleteBtn.className = 'delete btn';
          deleteBtn.textContent = 'Delete';
          deleteBtn.addEventListener('click', async () => {
            if (!confirm('Are you sure you want to delete this screening?')) return;

            const delRes = await fetch(buildApiUrl(`/showings/showings/${screening.id}`), {
              method: 'DELETE',
              headers: { Authorization: `Bearer ${token}` },
            });

            if (delRes.ok) loadScreenings();
            else alert('Failed to delete screening.');
          });

          actions.append(editBtn, deleteBtn);

          rightContainer.appendChild(actions);
          rightContainer.appendChild(editContainer);

          card.appendChild(img);
          card.appendChild(rightContainer);

          screeningsList.appendChild(card);
        });
      });
    } catch {
      feedback.textContent = '❌ Failed to load screenings.';
    }
  }

  if (goToMovieDbBtn) {
    goToMovieDbBtn.addEventListener('click', () => {
      window.location.href = '/views/admin_movie_database';
    });
  }

  function redirectToLogin() {
    window.location.href = '/views/login';
  }

  loadMovies();
  loadRooms();
  loadScreenings();
});<|MERGE_RESOLUTION|>--- conflicted
+++ resolved
@@ -44,7 +44,7 @@
   async function loadMovies() {
     movieSelect.replaceChildren();
     try {
-      const res = await fetch('http://localhost:8000/movies/movies/', {
+      const res = await fetch(buildApiUrl('/movies/movies/'), {
         headers: { Authorization: `Bearer ${token}` },
       });
       const movies: Movie[] = await res.json();
@@ -66,7 +66,7 @@
   async function loadRooms() {
     roomSelect.replaceChildren();
     try {
-      const cinemasRes = await fetch('http://localhost:8000/admin/admin/cinemas', {
+      const cinemasRes = await fetch(buildApiUrl('admin/admin/cinemas'), {
         headers: { Authorization: `Bearer ${token}` },
       });
       const cinemas = await cinemasRes.json();
@@ -76,13 +76,7 @@
       }
       const cinemaId = cinemas[0].id;
 
-<<<<<<< HEAD
-      const roomsRes = await fetch(`http://localhost:8000/admin/admin/cinemas/${cinemaId}/rooms`, {
-=======
-    const res = await fetch(
-      buildApiUrl(`/movies/movies/search?query=${encodeURIComponent(query)}`),
-      {
->>>>>>> cdbe08bf
+      const roomsRes = await fetch(buildApiUrl(`admin/admin/cinemas/${cinemaId}/rooms`), {
         headers: { Authorization: `Bearer ${token}` },
       });
       const rooms: Room[] = await roomsRes.json();
@@ -131,7 +125,7 @@
     };
 
     try {
-      const res = await fetch('http://localhost:8000/showings/showings/', {
+      const res = await fetch(buildApiUrl('/showings/showings/'), {
         method: 'POST',
         headers: {
           'Content-Type': 'application/json',
@@ -140,7 +134,6 @@
         body: JSON.stringify(payload),
       });
 
-<<<<<<< HEAD
       if (!res.ok) {
         const errData = await res.json();
         let msg = 'Failed to add screening.';
@@ -158,35 +151,6 @@
         feedback.textContent = `❌ ${msg}`;
         return;
       }
-=======
-      resultsContainer.appendChild(container);
-    });
-  });
-
-  const addBtn = document.getElementById('addScreening')!;
-  addBtn.addEventListener('click', async () => {
-    if (!selectedMovieId) return;
-
-    const date = (document.getElementById('date') as HTMLInputElement).value;
-    const time = (document.getElementById('time') as HTMLInputElement).value;
-    const room = (document.getElementById('room') as HTMLSelectElement).value;
-    const datetime = `${date}T${time}:00`;
-
-    const response = await fetch(buildApiUrl('/showings/showings/'), {
-      method: 'POST',
-      headers: {
-        'Content-Type': 'application/json',
-        Authorization: `Bearer ${token}`,
-      },
-      body: JSON.stringify({
-        movie_id: selectedMovieId,
-        room_id: room,
-        start_time: datetime,
-        end_time: datetime,
-        price: 10,
-      }),
-    });
->>>>>>> cdbe08bf
 
       feedback.textContent = '✅ Screening successfully added!';
       dateInput.value = '';
@@ -201,12 +165,8 @@
     screeningsList.replaceChildren();
 
     try {
-<<<<<<< HEAD
       // Map movies by local UUID
-      const movieRes = await fetch('http://localhost:8000/movies/movies/', {
-=======
       const movieRes = await fetch(buildApiUrl('/movies/movies/'), {
->>>>>>> cdbe08bf
         headers: { Authorization: `Bearer ${token}` },
       });
       const movies = await movieRes.json();
@@ -217,12 +177,8 @@
         });
       }
 
-<<<<<<< HEAD
       // Get cinema and rooms
-      const cinemasRes = await fetch('http://localhost:8000/admin/admin/cinemas', {
-=======
       const cinemasRes = await fetch(buildApiUrl('/admin/admin/cinemas'), {
->>>>>>> cdbe08bf
         headers: { Authorization: `Bearer ${token}` },
       });
       const cinemas = await cinemasRes.json();
@@ -243,16 +199,9 @@
         });
       }
 
-<<<<<<< HEAD
       // Fetch showings
-      const res = await fetch('http://localhost:8000/admin/admin/showings', {
-        headers: { Authorization: `Bearer ${token}` },
-=======
       const res = await fetch(buildApiUrl('/admin/admin/showings'), {
-        headers: {
-          Authorization: `Bearer ${token}`,
-        },
->>>>>>> cdbe08bf
+        headers: { Authorization: `Bearer ${token}` },
       });
       const data = await res.json();
       if (!Array.isArray(data)) {
@@ -374,9 +323,8 @@
             }
             const newDatetime = `${newDate}T${newTime}:00`;
 
-<<<<<<< HEAD
             try {
-              const res = await fetch(`http://localhost:8000/showings/showings/${screening.id}`, {
+              const res = await fetch(buildApiUrl(`/showings/showings/${screening.id}`), {
                 method: 'PUT',
                 headers: {
                   Authorization: `Bearer ${token}`,
@@ -389,21 +337,6 @@
                   price: screening.price,
                 }),
               });
-=======
-            fetch(buildApiUrl(`/showings/showings/${screening.id}`), {
-              method: 'PUT',
-              headers: {
-                Authorization: `Bearer ${token}`,
-                'Content-Type': 'application/json',
-              },
-              body: JSON.stringify({
-                room_id: newRoom,
-                start_time: newDatetime,
-                end_time: newDatetime,
-                price: screening.price,
-              }),
-            }).then((res) => {
->>>>>>> cdbe08bf
               if (res.ok) {
                 await loadScreenings();
               } else {
