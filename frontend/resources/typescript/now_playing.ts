import { getCookie } from './cookies.js';
import { buildApiUrl } from './config.js';

interface MovieDetail {
  /** UUID of the movie in the database */
  id: string;
  /** TMDB ID of the movie */
  tmdb_id: number;
  /** Title of the movie */
  title: string;
  /** Plot summary or description */
  overview: string | null;
  /** URL or path to the poster */
  poster_path: string | null;
  /** URL or path to the backdrop (optional) */
  backdrop_path?: string | null;
  /** Release date in ISO format (optional) */
  release_date?: string | null;
  /** Duration in minutes (optional) */
  runtime?: number | null;
  /** Genres as a list of strings (optional) */
  genres?: string[] | null;
  /** Average rating (optional) */
  vote_average?: number | null;
  /** Number of votes (optional) */
  vote_count?: number | null;
  /** Director (optional) */
  director?: string | null;
  /** Cast as a list of strings (optional) */
  cast?: string[] | null;
  /** Trailer URL (optional) */
  trailer_url?: string | null;
  /** Status of the movie (optional) */
  status?: string | null;
}

interface Showing {
  id: string;
  movie_id: number;
  room_id: string | null;
  room_name: string | null;
  start_time: string;
  end_time: string | null;
  price: number;
}

type GroupedScreenings = {
  [date: string]: Showing[];
};

type DayOption = { label: string; value: string };

const filterBar = document.getElementById('filter-bar') as HTMLElement;
const moviesList = document.getElementById('movies-list') as HTMLElement;
const today = new Date();

const dayOptions: DayOption[] = [
  { label: 'Today', value: 'today' },
  { label: 'Tomorrow', value: 'tomorrow' },
  ...Array.from({ length: 4 }, (_, i) => {
    const d = new Date(today);
    d.setDate(d.getDate() + 2 + i);
    return { label: formatDate(d), value: formatDate(d) };
  }),
  { label: 'Coming Soon', value: 'coming_soon' },
];

let selectedDay = 'today';

document.addEventListener('DOMContentLoaded', async () => {
  renderFilterButtons();
  await renderMovies();
});

function formatDate(date: Date): string {
  return date.toISOString().split('T')[0];
}

function renderFilterButtons(): void {
  filterBar.innerHTML = '';
  dayOptions.forEach((opt) => {
    const btn = document.createElement('button');
    btn.textContent = opt.label;
    btn.dataset.value = opt.value;
    if (opt.value === selectedDay) btn.classList.add('active');
    btn.addEventListener('click', async () => {
      selectedDay = opt.value;
      updateActiveButton();
      await renderMovies();
    });
    filterBar.appendChild(btn);
  });
}

function updateActiveButton(): void {
  Array.from(filterBar.children).forEach((btn) => {
    btn.classList.toggle('active', btn instanceof HTMLElement && btn.dataset.value === selectedDay);
  });
}

async function renderMovies(): Promise<void> {
  moviesList.innerHTML = '';
  try {
    const nowPlaying: MovieDetail[] = await fetchNowPlaying();
    // Sort movies by the earliest screening time
    const moviesWithFirstScreening = await Promise.all(
      nowPlaying.map(async (movie) => {
        const screenings = await fetchScreenings(movie.tmdb_id);
        const filtered = filterScreeningsBySelectedDay(screenings);
        const firstScreening = filtered.length > 0 ? filtered[0].start_time : null;
        return { movie, screenings, filtered, firstScreening };
      })
    );
    // Sort by the earliest screening time (nulls last)
    moviesWithFirstScreening.sort((a, b) => {
      if (!a.firstScreening && !b.firstScreening) return 0;
      if (!a.firstScreening) return 1;
      if (!b.firstScreening) return -1;
      return new Date(a.firstScreening).getTime() - new Date(b.firstScreening).getTime();
    });
    for (const { movie, filtered } of moviesWithFirstScreening) {
      if (filtered.length === 0) continue;
      const grouped = groupAndSortByDate(filtered);
      const movieSection = document.createElement('div');
      movieSection.classList.add('movie-card');

      // Poster
      if (movie.poster_path) {
        const posterButton = document.createElement('button');
        posterButton.classList.add('poster-btn');
        posterButton.addEventListener('click', (e) => {
          e.stopPropagation();
          window.location.href = `/views/movie_details/index.html?id=${movie.tmdb_id}`;
        });
        const poster = document.createElement('img');
        poster.src = `https://image.tmdb.org/t/p/w500${movie.poster_path}`;
        poster.alt = `${movie.title} poster`;
        poster.classList.add('movie-poster');
        posterButton.appendChild(poster);
        movieSection.appendChild(posterButton);
      }

      // Title
      const title = document.createElement('h2');
      title.textContent = movie.title;
      movieSection.appendChild(title);

      // Room info and price (first screening of the day)
      const firstScreening = filtered[0];
      if (firstScreening) {
        const infoDiv = document.createElement('div');
        infoDiv.classList.add('movie-info');
        // Room info
        const roomSpan = document.createElement('span');
        roomSpan.classList.add('movie-room');
        roomSpan.textContent = firstScreening.room_name ? ` ${firstScreening.room_name}` : '';
        // Price
        const priceSpan = document.createElement('span');
        priceSpan.classList.add('movie-price');
        priceSpan.textContent = `€${firstScreening.price.toFixed(2)}`;
        infoDiv.appendChild(roomSpan);
        infoDiv.appendChild(document.createTextNode(' '));
        infoDiv.appendChild(priceSpan);
        movieSection.appendChild(infoDiv);
      }

      // Screenings per date
      for (const [, screeningsOnDate] of Object.entries(grouped)) {
        const timeContainer = document.createElement('div');
        timeContainer.classList.add('screening-times');

        const screeningList = document.createElement('ul');
        screeningList.classList.add('screening-time-list-unique');
        timeContainer.appendChild(screeningList);

        for (const s of screeningsOnDate) {
          const screeningItem = document.createElement('li');
          screeningItem.classList.add('screening-time-item-unique');
          const timeButton = document.createElement('button');
          const time = new Date(s.start_time).toLocaleTimeString([], {
            hour: '2-digit',
            minute: '2-digit',
          });
          timeButton.textContent = time;
          timeButton.classList.add('screening-time-btn');
          timeButton.addEventListener('click', (e) => {
            e.stopPropagation();
            const token = getCookie('token');
            const isLoggedIn = Boolean(token);
            if (!isLoggedIn) {
              alert('You have to be logged in to reserve tickets.');
              window.location.href = '/views/login/index.html';
              return;
            }
            window.location.href = `/views/ticket_reservation/index.html?tmdb_id=${s.movie_id}`;
          });

          screeningItem.appendChild(timeButton);
          screeningList.appendChild(screeningItem);
        }

        movieSection.appendChild(timeContainer);
      }

      moviesList.appendChild(movieSection);
    }
<<<<<<< HEAD
  } catch (err) {
    console.error('Error loading screenings:', err);
=======
  } catch {
>>>>>>> cdbe08bf
    moviesList.innerHTML =
      "<p style='grid-column:1/-1; text-align:center; color:var(--light-grey);'>Failed to load screenings.</p>";
  }
}

function filterScreeningsBySelectedDay(screenings: Showing[]): Showing[] {
  if (selectedDay === 'coming_soon') {
    const lastDay = dayOptions[dayOptions.length - 2].value;
    return screenings.filter((s) => s.start_time.split('T')[0] > lastDay);
  }
  let targetDate: string | null = null;
  if (selectedDay === 'today') targetDate = formatDate(today);
  else if (selectedDay === 'tomorrow') {
    const tmr = new Date(today);
    tmr.setDate(tmr.getDate() + 1);
    targetDate = formatDate(tmr);
  } else {
    targetDate = selectedDay;
  }
  return screenings.filter((s) => s.start_time.split('T')[0] === targetDate);
}

function groupAndSortByDate(screenings: Showing[]): GroupedScreenings {
  const grouped: GroupedScreenings = {};
  for (const screening of screenings) {
    const date = screening.start_time.split('T')[0];
    if (!grouped[date]) grouped[date] = [];
    grouped[date].push(screening);
  }
  const sortedGrouped: GroupedScreenings = {};
  const sortedDates = Object.keys(grouped).sort().slice(0, 5);
  for (const date of sortedDates) {
    sortedGrouped[date] = grouped[date].sort(
      (a, b) => new Date(a.start_time).getTime() - new Date(b.start_time).getTime()
    );
  }
  return sortedGrouped;
}

async function fetchNowPlaying(): Promise<MovieDetail[]> {
  const res = await fetch(buildApiUrl('/showings/showings/now-playing'));
  if (!res.ok) throw new Error('Failed to fetch now playing movies');
  const data = await res.json();
  return data;
}

async function fetchScreenings(movieId: number): Promise<Showing[]> {
  const res = await fetch(buildApiUrl(`/showings/showings?movie_id=${movieId}`));
  if (!res.ok) throw new Error(`Failed to fetch screenings for movie ${movieId}`);
  const data = await res.json();
  return data;
}<|MERGE_RESOLUTION|>--- conflicted
+++ resolved
@@ -204,12 +204,7 @@
 
       moviesList.appendChild(movieSection);
     }
-<<<<<<< HEAD
-  } catch (err) {
-    console.error('Error loading screenings:', err);
-=======
   } catch {
->>>>>>> cdbe08bf
     moviesList.innerHTML =
       "<p style='grid-column:1/-1; text-align:center; color:var(--light-grey);'>Failed to load screenings.</p>";
   }
