:root {
  --red-accent: #c62828;
  --black-base: #121212;
  --aqua-accent: #30d5c8;
  --light-grey: #e0e0e0;
}

body {
  margin: 0;
  font-family: 'Segoe UI', Tahoma, Geneva, Verdana, sans-serif;
  background-color: var(--black-base);
  color: var(--light-grey);
}

a {
  color: var(--light-grey);
  text-decoration: none;
  transition: color 0.3s;
}

a:hover {
  color: var(--aqua-accent);
}

/* Navbar */
.navbar {
  display: flex;
  justify-content: space-between;
  align-items: center;
  background-color: #1f1f1f;
  padding: 1rem 2rem;
  box-shadow: 0 2px 10px rgba(0, 0, 0, 0.5);
}

.navbar img {
  height: 50px;
}

.navbar ul {
  list-style: none;
  display: flex;
  gap: 2rem;
}

.navbar li a {
  font-weight: bold;
  font-size: 1rem;
}

/* Hero section */
.hero {
  position: relative;
  width: 100%;
  height: 400px;
  display: flex;
  align-items: center;
  justify-content: center;
  color: var(--light-grey);
  text-shadow: 0 0 10px #000;
  font-size: 2rem;
  font-weight: bold;
  overflow: hidden;
}

.hero-video {
  width: 100%;
  height: 100%;
  object-fit: cover;
}

.hero-overlay {
  position: absolute;
  top: 0;
  left: 0;
  width: 100%;
  height: 100%;
  background: rgba(18, 18, 18, 0.5); /* donkere overlay voor leesbaarheid */
  display: flex;
  flex-direction: column;
  align-items: center;
  justify-content: center;
  color: var(--light-grey);
  text-shadow: 0 0 10px black;
  text-align: center;
}

<<<<<<< HEAD

/* Movies section */
.movies-section {
  width: 100%;
}

.movies-title {
  padding: 2rem 2rem 0 2rem;
  margin: 0;
  color: var(--light-grey);
  font-size: 2rem;
  font-weight: bold;
  text-align: left;
}

=======
>>>>>>> 1f4ddeed
/* Movies grid */
.movies-grid {
  display: grid;
  grid-template-columns: repeat(auto-fill, minmax(220px, 1fr));
  gap: 2rem;
  padding: 2rem;
}

.movie-card {
  background-color: #1e1e1e;
  color: var(--light-grey);
  border-radius: 8px;
  overflow: hidden;
  transition:
    transform 0.3s,
    box-shadow 0.3s;
}

.movie-card:hover {
  transform: translateY(-5px);
  box-shadow: 0 0 15px var(--aqua-accent);
}

.movie-card img {
  width: 100%;
  display: block;
}

.movie-card h3 {
  padding: 0.5rem;
  font-size: 1.1rem;
  text-align: center;
}

.movie-overview {
  font-size: 0.95rem;
  color: #bdbdbd;
  margin: 0 0 0.5rem 0;
  padding: 0 0.5rem;
  text-align: center;
  min-height: 48px;
}

.movie-rating {
  text-align: center;
  font-size: 1.2rem;
  color: gold;
  margin-bottom: 0.5rem;
}

.movie-rating span {
  margin: 0 1px;
}

/* Filter bar */
.filter-bar {
  display: flex;
  flex-wrap: wrap;
  gap: 1rem;
  padding: 1rem 2rem;
  justify-content: center;
  background-color: #1f1f1f;
  margin-bottom: 2rem;
  border-radius: 8px;
}

.filter-bar button {
  background-color: var(--red-accent);
  color: white;
  border: none;
  padding: 0.5rem 1.2rem;
  border-radius: 20px;
  font-weight: bold;
  cursor: pointer;
  transition: background-color 0.3s;
}

.filter-bar button:hover {
  background-color: #a61b1b;
}

.filter-bar button.active {
  background-color: var(--aqua-accent);
  color: var(--black-base);
  font-weight: 900;
  box-shadow: 0 0 10px var(--aqua-accent);
}

/* Buttons */
button {
  background-color: var(--red-accent);
  color: white;
  border: none;
  padding: 0.75rem 1.5rem;
  border-radius: 4px;
  cursor: pointer;
  font-weight: bold;
  transition: background-color 0.3s;
}

button:hover {
  background-color: #a61b1b;
}<|MERGE_RESOLUTION|>--- conflicted
+++ resolved
@@ -84,8 +84,6 @@
   text-align: center;
 }
 
-<<<<<<< HEAD
-
 /* Movies section */
 .movies-section {
   width: 100%;
@@ -100,8 +98,6 @@
   text-align: left;
 }
 
-=======
->>>>>>> 1f4ddeed
 /* Movies grid */
 .movies-grid {
   display: grid;
